--- conflicted
+++ resolved
@@ -72,17 +72,6 @@
         auto size() const
         {
             return m_cells.size();
-        }
-
-        void to_stream(std::ostream &os) const
-        {
-            os << "intervals: ";
-            for (auto& v: m_cells)
-                os << v << " ";
-            os << "\noffsets: ";
-            for (auto& v: m_offsets)
-                os << v << " ";
-            os << "\n";
         }
 
     private:
@@ -340,7 +329,6 @@
         }
     }
 
-<<<<<<< HEAD
     template <class MRConfig>
     void
     LevelCellArray<MRConfig>::
@@ -363,17 +351,9 @@
 
     template <class MRConfig>
     std::ostream& operator<< (std::ostream& out, LevelCellArray<MRConfig> const& level_cell_array)
-=======
-    template<class MRConfig>
-    std::ostream& operator<<(std::ostream& out, const LevelCellArray<MRConfig>& level_cell_array)
->>>>>>> d6fdab82
     {
         level_cell_array.to_stream(out);
         return out;
     }
 
-<<<<<<< HEAD
-
-=======
->>>>>>> d6fdab82
-}
+} // namespace mure
